// Copyright (C) 2024 Quickwit, Inc.
//
// Quickwit is offered under the AGPL v3.0 and as commercial software.
// For commercial licensing, contact us at hello@quickwit.io.
//
// AGPL:
// This program is free software: you can redistribute it and/or modify
// it under the terms of the GNU Affero General Public License as
// published by the Free Software Foundation, either version 3 of the
// License, or (at your option) any later version.
//
// This program is distributed in the hope that it will be useful,
// but WITHOUT ANY WARRANTY; without even the implied warranty of
// MERCHANTABILITY or FITNESS FOR A PARTICULAR PURPOSE. See the
// GNU Affero General Public License for more details.
//
// You should have received a copy of the GNU Affero General Public License
// along with this program. If not, see <http://www.gnu.org/licenses/>.

use std::collections::BTreeSet;
use std::ops::RangeInclusive;
use std::path::Path;
use std::sync::Arc;
use std::time::Instant;

use anyhow::{anyhow, Context};
use async_trait::async_trait;
use fail::fail_point;
use itertools::Itertools;
use quickwit_actors::{Actor, ActorContext, ActorExitStatus, Handler, Mailbox, QueueCapacity};
use quickwit_common::io::IoControls;
use quickwit_common::runtimes::RuntimeType;
use quickwit_common::temp_dir::TempDirectory;
use quickwit_directories::UnionDirectory;
use quickwit_doc_mapper::DocMapper;
use quickwit_metastore::SplitMetadata;
use quickwit_proto::indexing::MergePipelineId;
use quickwit_proto::metastore::{
    DeleteTask, ListDeleteTasksRequest, MarkSplitsForDeletionRequest, MetastoreService,
    MetastoreServiceClient,
};
use quickwit_proto::types::{NodeId, SplitId};
use quickwit_query::get_quickwit_fastfield_normalizer_manager;
use quickwit_query::query_ast::QueryAst;
use tantivy::directory::{Advice, DirectoryClone, MmapDirectory, RamDirectory};
use tantivy::index::SegmentId;
use tantivy::tokenizer::TokenizerManager;
use tantivy::{DateTime, Directory, Index, IndexMeta, IndexWriter, SegmentReader};
use tokio::runtime::Handle;
use tracing::{debug, info, instrument, warn};

use crate::actors::Packager;
use crate::controlled_directory::ControlledDirectory;
use crate::merge_policy::MergeOperationType;
use crate::models::{IndexedSplit, IndexedSplitBatch, MergeScratch, PublishLock, SplitAttrs};

#[derive(Clone)]
pub struct MergeExecutor {
    pipeline_id: MergePipelineId,
    metastore: MetastoreServiceClient,
    doc_mapper: Arc<dyn DocMapper>,
    io_controls: IoControls,
    merge_packager_mailbox: Mailbox<Packager>,
}

#[async_trait]
impl Actor for MergeExecutor {
    type ObservableState = ();

    fn runtime_handle(&self) -> Handle {
        RuntimeType::Blocking.get_runtime_handle()
    }

    fn observable_state(&self) -> Self::ObservableState {}

    fn queue_capacity(&self) -> QueueCapacity {
        QueueCapacity::Bounded(1)
    }

    fn name(&self) -> String {
        "MergeExecutor".to_string()
    }
}

#[async_trait]
impl Handler<MergeScratch> for MergeExecutor {
    type Reply = ();

    #[instrument(level = "info", name = "merge_executor", parent = merge_scratch.merge_task.merge_parent_span.id(), skip_all)]
    async fn handle(
        &mut self,
        merge_scratch: MergeScratch,
        ctx: &ActorContext<Self>,
    ) -> Result<(), ActorExitStatus> {
        let start = Instant::now();
        let merge_task = merge_scratch.merge_task;
        let indexed_split_opt: Option<IndexedSplit> = match merge_task.operation_type {
            MergeOperationType::Merge => Some(
                self.process_merge(
                    merge_task.merge_split_id.clone(),
                    merge_task.splits.clone(),
                    merge_scratch.tantivy_dirs,
                    merge_scratch.merge_scratch_directory,
                    ctx,
                )
                .await?,
            ),
            MergeOperationType::DeleteAndMerge => {
                assert_eq!(
                    merge_task.splits.len(),
                    1,
                    "Delete tasks can be applied only on one split."
                );
                assert_eq!(merge_scratch.tantivy_dirs.len(), 1);
                let split_with_docs_to_delete = merge_task.splits[0].clone();
                self.process_delete_and_merge(
                    merge_task.merge_split_id.clone(),
                    split_with_docs_to_delete,
                    merge_scratch.tantivy_dirs,
                    merge_scratch.merge_scratch_directory,
                    ctx,
                )
                .await?
            }
        };
        if let Some(indexed_split) = indexed_split_opt {
            info!(
                merged_num_docs = %indexed_split.split_attrs.num_docs,
                elapsed_secs = %start.elapsed().as_secs_f32(),
                operation_type = %merge_task.operation_type,
                "merge-operation-success"
            );
            ctx.send_message(
                &self.merge_packager_mailbox,
                IndexedSplitBatch {
                    splits: vec![indexed_split],
                    checkpoint_delta_opt: Default::default(),
                    publish_lock: PublishLock::default(),
                    publish_token_opt: None,
                    batch_parent_span: merge_task.merge_parent_span.clone(),
                    merge_task_opt: Some(merge_task),
                },
            )
            .await?;
        } else {
            info!("no-splits-merged");
        }
        Ok(())
    }
}

fn combine_index_meta(mut index_metas: Vec<IndexMeta>) -> anyhow::Result<IndexMeta> {
    let mut union_index_meta = index_metas.pop().with_context(|| "only one IndexMeta")?;
    for index_meta in index_metas {
        union_index_meta.segments.extend(index_meta.segments);
    }
    Ok(union_index_meta)
}

fn open_split_directories(
    // Directories containing the splits to merge
    tantivy_dirs: &[Box<dyn Directory>],
    tokenizer_manager: &TokenizerManager,
) -> anyhow::Result<(IndexMeta, Vec<Box<dyn Directory>>)> {
    let mut directories: Vec<Box<dyn Directory>> = Vec::new();
    let mut index_metas = Vec::new();
    for tantivy_dir in tantivy_dirs {
        directories.push(tantivy_dir.clone());

        let index_meta = open_index(tantivy_dir.clone(), tokenizer_manager)?.load_metas()?;
        index_metas.push(index_meta);
    }
    let union_index_meta = combine_index_meta(index_metas)?;
    Ok((union_index_meta, directories))
}

/// Creates a directory with a single `meta.json` file describe in `index_meta`
fn create_shadowing_meta_json_directory(index_meta: IndexMeta) -> anyhow::Result<RamDirectory> {
    let union_index_meta_json = serde_json::to_string_pretty(&index_meta)?;
    let ram_directory = RamDirectory::default();
    ram_directory.atomic_write(Path::new("meta.json"), union_index_meta_json.as_bytes())?;
    Ok(ram_directory)
}

fn merge_time_range(splits: &[SplitMetadata]) -> Option<RangeInclusive<DateTime>> {
    splits
        .iter()
        .flat_map(|split| split.time_range.clone())
        .flat_map(|time_range| vec![*time_range.start(), *time_range.end()].into_iter())
        .minmax()
        .into_option()
        .map(|(min_timestamp, max_timestamp)| {
            DateTime::from_timestamp_secs(min_timestamp)
                ..=DateTime::from_timestamp_secs(max_timestamp)
        })
}

fn sum_doc_sizes_in_bytes(splits: &[SplitMetadata]) -> u64 {
    splits
        .iter()
        .map(|split| split.uncompressed_docs_size_in_bytes)
        .sum::<u64>()
}

fn sum_num_docs(splits: &[SplitMetadata]) -> u64 {
    splits.iter().map(|split| split.num_docs as u64).sum()
}

/// Following Boost's hash_combine.
fn combine_two_hashes(lhs: u64, rhs: u64) -> u64 {
    let update_to_xor = rhs
        .wrapping_add(0x9e3779b9)
        .wrapping_add(lhs << 6)
        .wrapping_add(lhs >> 2);
    lhs ^ update_to_xor
}

fn combine_partition_ids_aux(partition_ids: impl IntoIterator<Item = u64>) -> u64 {
    let sorted_unique_partition_ids: BTreeSet<u64> = partition_ids.into_iter().collect();
    let mut sorted_unique_partition_ids_it = sorted_unique_partition_ids.into_iter();
    if let Some(partition_id) = sorted_unique_partition_ids_it.next() {
        sorted_unique_partition_ids_it.fold(partition_id, |acc, partition_id| {
            combine_two_hashes(acc, partition_id)
        })
    } else {
        // This is not forbidden but this should never happen.
        0u64
    }
}

pub fn combine_partition_ids(splits: &[SplitMetadata]) -> u64 {
    combine_partition_ids_aux(splits.iter().map(|split| split.partition_id))
}

pub fn merge_split_attrs(
    pipeline_id: MergePipelineId,
    merge_split_id: SplitId,
    splits: &[SplitMetadata],
) -> anyhow::Result<SplitAttrs> {
    let partition_id = combine_partition_ids_aux(splits.iter().map(|split| split.partition_id));
    let time_range: Option<RangeInclusive<DateTime>> = merge_time_range(splits);
    let uncompressed_docs_size_in_bytes = sum_doc_sizes_in_bytes(splits);
    let num_docs = sum_num_docs(splits);
    let replaced_split_ids: Vec<SplitId> = splits
        .iter()
        .map(|split| split.split_id().to_string())
        .collect();
    let delete_opstamp = splits
        .iter()
        .map(|split| split.delete_opstamp)
        .min()
        .unwrap_or(0);
<<<<<<< HEAD
    let doc_mapper_version = splits
        .first()
        .ok_or_else(|| anyhow::anyhow!("attempted to merge zero splits"))?
        .doc_mapper_version;
    if splits
        .iter()
        .any(|split| split.doc_mapper_version != doc_mapper_version)
    {
        anyhow::bail!("attempted to merge splits with different doc mapper version");
    }
    Ok(SplitAttrs {
=======
    SplitAttrs {
        node_id: pipeline_id.node_id.clone(),
        index_uid: pipeline_id.index_uid.clone(),
        source_id: pipeline_id.source_id.clone(),
>>>>>>> 01571db8
        split_id: merge_split_id,
        partition_id,
        replaced_split_ids,
        time_range,
        num_docs,
        uncompressed_docs_size_in_bytes,
        delete_opstamp,
        num_merge_ops: max_merge_ops(splits) + 1,
        doc_mapper_version,
    })
}

fn max_merge_ops(splits: &[SplitMetadata]) -> usize {
    splits
        .iter()
        .map(|split| split.num_merge_ops)
        .max()
        .unwrap_or(0)
}

impl MergeExecutor {
    pub fn new(
        pipeline_id: MergePipelineId,
        metastore: MetastoreServiceClient,
        doc_mapper: Arc<dyn DocMapper>,
        io_controls: IoControls,
        merge_packager_mailbox: Mailbox<Packager>,
    ) -> Self {
        MergeExecutor {
            pipeline_id,
            metastore,
            doc_mapper,
            io_controls,
            merge_packager_mailbox,
        }
    }

    async fn process_merge(
        &mut self,
        merge_split_id: SplitId,
        splits: Vec<SplitMetadata>,
        tantivy_dirs: Vec<Box<dyn Directory>>,
        merge_scratch_directory: TempDirectory,
        ctx: &ActorContext<Self>,
    ) -> anyhow::Result<IndexedSplit> {
        let (union_index_meta, split_directories) = open_split_directories(
            &tantivy_dirs,
            self.doc_mapper.tokenizer_manager().tantivy_manager(),
        )?;
        // TODO it would be nice if tantivy could let us run the merge in the current thread.
        fail_point!("before-merge-split");
        let controlled_directory = self
            .merge_split_directories(
                union_index_meta,
                split_directories,
                Vec::new(),
                None,
                merge_scratch_directory.path(),
                ctx,
            )
            .await?;
        fail_point!("after-merge-split");

        // This will have the side effect of deleting the directory containing the downloaded
        // splits.
        let merged_index = open_index(
            controlled_directory.clone(),
            self.doc_mapper.tokenizer_manager().tantivy_manager(),
        )?;
        ctx.record_progress();

<<<<<<< HEAD
        let split_attrs = merge_split_attrs(merge_split_id, &self.pipeline_id, &splits)?;
=======
        let split_attrs = merge_split_attrs(self.pipeline_id.clone(), merge_split_id, &splits);
>>>>>>> 01571db8
        Ok(IndexedSplit {
            split_attrs,
            index: merged_index,
            split_scratch_directory: merge_scratch_directory,
            controlled_directory_opt: Some(controlled_directory),
        })
    }

    async fn process_delete_and_merge(
        &mut self,
        merge_split_id: SplitId,
        split: SplitMetadata,
        tantivy_dirs: Vec<Box<dyn Directory>>,
        merge_scratch_directory: TempDirectory,
        ctx: &ActorContext<Self>,
    ) -> anyhow::Result<Option<IndexedSplit>> {
        let list_delete_tasks_request =
            ListDeleteTasksRequest::new(split.index_uid.clone(), split.delete_opstamp);
        let delete_tasks = ctx
            .protect_future(self.metastore.list_delete_tasks(list_delete_tasks_request))
            .await?
            .delete_tasks;
        if delete_tasks.is_empty() {
            warn!(
                "No delete task found for split `{}` with `delete_optamp` = `{}`.",
                split.split_id(),
                split.delete_opstamp
            );
            return Ok(None);
        }

        let last_delete_opstamp = delete_tasks
            .iter()
            .map(|delete_task| delete_task.opstamp)
            .max()
            .expect("There is at least one delete task.");
        info!(
            delete_opstamp_start = split.delete_opstamp,
            num_delete_tasks = delete_tasks.len()
        );

        let (union_index_meta, split_directories) = open_split_directories(
            &tantivy_dirs,
            self.doc_mapper.tokenizer_manager().tantivy_manager(),
        )?;
        let controlled_directory = self
            .merge_split_directories(
                union_index_meta,
                split_directories,
                delete_tasks,
                Some(self.doc_mapper.clone()),
                merge_scratch_directory.path(),
                ctx,
            )
            .await?;

        // This will have the side effect of deleting the directory containing the downloaded split.
        let mut merged_index = Index::open(controlled_directory.clone())?;
        ctx.record_progress();
        merged_index.set_tokenizers(
            self.doc_mapper
                .tokenizer_manager()
                .tantivy_manager()
                .clone(),
        );
        merged_index.set_fast_field_tokenizers(
            get_quickwit_fastfield_normalizer_manager()
                .tantivy_manager()
                .clone(),
        );

        ctx.record_progress();

        // Compute merged split attributes.
        let merged_segment =
            if let Some(segment) = merged_index.searchable_segments()?.into_iter().next() {
                segment
            } else {
                info!(
                    "All documents from split `{}` were deleted.",
                    split.split_id()
                );
                let mark_splits_for_deletion_request = MarkSplitsForDeletionRequest::new(
                    split.index_uid.clone(),
                    vec![split.split_id.clone()],
                );
                self.metastore
                    .mark_splits_for_deletion(mark_splits_for_deletion_request)
                    .await?;
                return Ok(None);
            };

        let merged_segment_reader = SegmentReader::open(&merged_segment)?;
        let num_docs = merged_segment_reader.num_docs() as u64;
        let uncompressed_docs_size_in_bytes = (num_docs as f32
            * split.uncompressed_docs_size_in_bytes as f32
            / split.num_docs as f32) as u64;
        let time_range = if let Some(timestamp_field_name) = self.doc_mapper.timestamp_field_name()
        {
            let reader = merged_segment_reader
                .fast_fields()
                .date(timestamp_field_name)?;
            Some(reader.min_value()..=reader.max_value())
        } else {
            None
        };
        let indexed_split = IndexedSplit {
            split_attrs: SplitAttrs {
                node_id: NodeId::new(split.node_id),
                index_uid: split.index_uid,
                source_id: split.source_id,
                split_id: merge_split_id,
                partition_id: split.partition_id,
                replaced_split_ids: vec![split.split_id.clone()],
                time_range,
                num_docs,
                uncompressed_docs_size_in_bytes,
                delete_opstamp: last_delete_opstamp,
                num_merge_ops: split.num_merge_ops,
                doc_mapper_version: split.doc_mapper_version,
            },
            index: merged_index,
            split_scratch_directory: merge_scratch_directory,
            controlled_directory_opt: Some(controlled_directory),
        };
        Ok(Some(indexed_split))
    }

    async fn merge_split_directories(
        &self,
        union_index_meta: IndexMeta,
        split_directories: Vec<Box<dyn Directory>>,
        delete_tasks: Vec<DeleteTask>,
        doc_mapper_opt: Option<Arc<dyn DocMapper>>,
        output_path: &Path,
        ctx: &ActorContext<MergeExecutor>,
    ) -> anyhow::Result<ControlledDirectory> {
        let shadowing_meta_json_directory = create_shadowing_meta_json_directory(union_index_meta)?;

        // This directory is here to receive the merged split, as well as the final meta.json file.
        let output_directory = ControlledDirectory::new(
            Box::new(MmapDirectory::open_with_madvice(
                output_path,
                Advice::Sequential,
            )?),
            self.io_controls
                .clone()
                .set_kill_switch(ctx.kill_switch().clone())
                .set_progress(ctx.progress().clone()),
        );
        let mut directory_stack: Vec<Box<dyn Directory>> = vec![
            output_directory.box_clone(),
            Box::new(shadowing_meta_json_directory),
        ];
        directory_stack.extend(split_directories.into_iter());
        let union_directory = UnionDirectory::union_of(directory_stack);
        let union_index = open_index(
            union_directory,
            self.doc_mapper.tokenizer_manager().tantivy_manager(),
        )?;

        ctx.record_progress();
        let _protect_guard = ctx.protect_zone();

        let mut index_writer: IndexWriter = union_index.writer_with_num_threads(1, 15_000_000)?;
        let num_delete_tasks = delete_tasks.len();
        if num_delete_tasks > 0 {
            let doc_mapper = doc_mapper_opt
                .ok_or_else(|| anyhow!("doc mapper must be present if there are delete tasks"))?;
            for delete_task in delete_tasks {
                let delete_query = delete_task
                    .delete_query
                    .expect("A delete task must have a delete query.");
                let query_ast: QueryAst = serde_json::from_str(&delete_query.query_ast)
                    .context("invalid query_ast json")?;
                // We ignore the docmapper default fields when we consider delete query.
                // We reparse the query here defensivley, but actually, it should already have been
                // done in the delete task rest handler.
                let parsed_query_ast = query_ast.parse_user_query(&[]).context("invalid query")?;
                debug!(
                    "Delete all documents matched by query `{:?}`",
                    parsed_query_ast
                );
                let (query, _) =
                    doc_mapper.query(union_index.schema(), &parsed_query_ast, false)?;
                index_writer.delete_query(query)?;
            }
            debug!("commit-delete-operations");
            index_writer.commit()?;
        }

        let segment_ids: Vec<SegmentId> = union_index
            .searchable_segment_metas()?
            .into_iter()
            .map(|segment_meta| segment_meta.id())
            .collect();

        // A merge is useless if there is no delete and only one segment.
        if num_delete_tasks == 0 && segment_ids.len() <= 1 {
            return Ok(output_directory);
        }

        // If after deletion there is no longer any document, don't try to merge.
        if num_delete_tasks != 0 && segment_ids.is_empty() {
            return Ok(output_directory);
        }

        debug!(segment_ids=?segment_ids,"merging-segments");
        // TODO it would be nice if tantivy could let us run the merge in the current thread.
        index_writer.merge(&segment_ids).wait()?;

        Ok(output_directory)
    }
}

fn open_index<T: Into<Box<dyn Directory>>>(
    directory: T,
    tokenizer_manager: &TokenizerManager,
) -> tantivy::Result<Index> {
    let mut index = Index::open(directory)?;
    index.set_tokenizers(tokenizer_manager.clone());
    index.set_fast_field_tokenizers(
        get_quickwit_fastfield_normalizer_manager()
            .tantivy_manager()
            .clone(),
    );
    Ok(index)
}

#[cfg(test)]
mod tests {
    use quickwit_actors::Universe;
    use quickwit_common::split_file;
    use quickwit_metastore::{
        ListSplitsRequestExt, MetastoreServiceStreamSplitsExt, SplitMetadata, StageSplitsRequestExt,
    };
    use quickwit_proto::metastore::{
        DeleteQuery, ListSplitsRequest, PublishSplitsRequest, StageSplitsRequest,
    };
    use serde_json::Value as JsonValue;
    use tantivy::{Document, ReloadPolicy, TantivyDocument};

    use super::*;
    use crate::merge_policy::{MergeOperation, MergeTask};
    use crate::{get_tantivy_directory_from_split_bundle, new_split_id, TestSandbox};

    #[tokio::test]
    async fn test_merge_executor() -> anyhow::Result<()> {
        let doc_mapping_yaml = r#"
            field_mappings:
              - name: body
                type: text
              - name: ts
                type: datetime
                input_formats:
                - unix_timestamp
                fast: true
            timestamp_field: ts
        "#;
        let test_sandbox =
            TestSandbox::create("test-index", doc_mapping_yaml, "", &["body"]).await?;
        for split_id in 0..4 {
            let single_doc = std::iter::once(
                serde_json::json!({"body ": format!("split{split_id}"), "ts": 1631072713u64 + split_id }),
            );
            test_sandbox.add_documents(single_doc).await?;
        }
        let mut metastore = test_sandbox.metastore();
        let index_uid = test_sandbox.index_uid();
        let list_splits_request = ListSplitsRequest::try_from_index_uid(index_uid.clone()).unwrap();
        let split_metas: Vec<SplitMetadata> = metastore
            .list_splits(list_splits_request)
            .await
            .unwrap()
            .collect_splits_metadata()
            .await
            .unwrap();
        assert_eq!(split_metas.len(), 4);
        let merge_scratch_directory = TempDirectory::for_test();
        let downloaded_splits_directory =
            merge_scratch_directory.named_temp_child("downloaded-splits-")?;
        let mut tantivy_dirs: Vec<Box<dyn Directory>> = Vec::new();
        for split_meta in &split_metas {
            let split_filename = split_file(split_meta.split_id());
            let dest_filepath = downloaded_splits_directory.path().join(&split_filename);
            test_sandbox
                .storage()
                .copy_to_file(Path::new(&split_filename), &dest_filepath)
                .await?;
            tantivy_dirs.push(get_tantivy_directory_from_split_bundle(&dest_filepath).unwrap())
        }
        let merge_operation = MergeOperation::new_merge_operation(split_metas);
        let merge_task = MergeTask::from_merge_operation_for_test(merge_operation);
        let merge_scratch = MergeScratch {
            merge_task,
            tantivy_dirs,
            merge_scratch_directory,
            downloaded_splits_directory,
        };
        let pipeline_id = MergePipelineId {
            node_id: test_sandbox.node_id(),
            index_uid,
            source_id: test_sandbox.source_id(),
        };
        let (merge_packager_mailbox, merge_packager_inbox) =
            test_sandbox.universe().create_test_mailbox();
        let merge_executor = MergeExecutor::new(
            pipeline_id,
            test_sandbox.metastore(),
            test_sandbox.doc_mapper(),
            IoControls::default(),
            merge_packager_mailbox,
        );
        let (merge_executor_mailbox, merge_executor_handle) = test_sandbox
            .universe()
            .spawn_builder()
            .spawn(merge_executor);
        merge_executor_mailbox.send_message(merge_scratch).await?;
        merge_executor_handle.process_pending_and_observe().await;
        let packager_msgs: Vec<IndexedSplitBatch> = merge_packager_inbox.drain_for_test_typed();
        assert_eq!(packager_msgs.len(), 1);
        let split_attrs_after_merge = &packager_msgs[0].splits[0].split_attrs;
        assert_eq!(split_attrs_after_merge.num_docs, 4);
        assert_eq!(split_attrs_after_merge.uncompressed_docs_size_in_bytes, 136);
        assert_eq!(split_attrs_after_merge.num_merge_ops, 1);
        let reader = packager_msgs[0].splits[0]
            .index
            .reader_builder()
            .reload_policy(ReloadPolicy::Manual)
            .try_into()?;
        let searcher = reader.searcher();
        assert_eq!(searcher.segment_readers().len(), 1);
        test_sandbox.assert_quit().await;
        Ok(())
    }

    #[test]
    fn test_combine_partition_ids_singleton_unchanged() {
        assert_eq!(combine_partition_ids_aux([17]), 17);
    }

    #[test]
    fn test_combine_partition_ids_zero_has_an_impact() {
        assert_ne!(
            combine_partition_ids_aux([12u64, 0u64]),
            combine_partition_ids_aux([12u64])
        );
    }

    #[test]
    fn test_combine_partition_ids_depends_on_partition_id_set() {
        assert_eq!(
            combine_partition_ids_aux([12, 16, 12, 13]),
            combine_partition_ids_aux([12, 16, 13])
        );
    }

    #[test]
    fn test_combine_partition_ids_order_does_not_matter() {
        assert_eq!(
            combine_partition_ids_aux([7, 12, 13]),
            combine_partition_ids_aux([12, 13, 7])
        );
    }

    async fn aux_test_delete_and_merge_executor(
        index_id: &str,
        docs: Vec<JsonValue>,
        delete_query: &str,
        result_docs: Vec<JsonValue>,
    ) -> anyhow::Result<()> {
        quickwit_common::setup_logging_for_tests();
        let doc_mapping_yaml = r#"
            field_mappings:
              - name: body
                type: text
              - name: ts
                type: datetime
                input_formats:
                - unix_timestamp
                fast: true
            timestamp_field: ts
        "#;
        let test_sandbox = TestSandbox::create(index_id, doc_mapping_yaml, "", &["body"]).await?;
        test_sandbox.add_documents(docs).await?;
        let mut metastore = test_sandbox.metastore();
        let index_uid = test_sandbox.index_uid();
        metastore
            .create_delete_task(DeleteQuery {
                index_uid: Some(index_uid.clone()),
                start_timestamp: None,
                end_timestamp: None,
                query_ast: quickwit_query::query_ast::qast_json_helper(delete_query, &["body"]),
            })
            .await?;
        let splits = metastore
            .list_splits(ListSplitsRequest::try_from_index_uid(index_uid.clone()).unwrap())
            .await
            .unwrap()
            .collect_splits()
            .await
            .unwrap();

        // We want to test a delete on a split with num_merge_ops > 0.
        let mut new_split_metadata = splits[0].split_metadata.clone();
        new_split_metadata.split_id = new_split_id();
        new_split_metadata.num_merge_ops = 1;
        let stage_splits_request =
            StageSplitsRequest::try_from_split_metadata(index_uid.clone(), &new_split_metadata)
                .unwrap();
        metastore.stage_splits(stage_splits_request).await.unwrap();
        let publish_splits_request = PublishSplitsRequest {
            index_uid: Some(index_uid.clone()),
            staged_split_ids: vec![new_split_metadata.split_id.to_string()],
            replaced_split_ids: vec![splits[0].split_metadata.split_id.to_string()],
            index_checkpoint_delta_json_opt: None,
            publish_token_opt: None,
        };
        metastore
            .publish_splits(publish_splits_request)
            .await
            .unwrap();
        let expected_uncompressed_docs_size_in_bytes =
            (new_split_metadata.uncompressed_docs_size_in_bytes as f32 / 2_f32) as u64;
        let merge_scratch_directory = TempDirectory::for_test();
        let downloaded_splits_directory =
            merge_scratch_directory.named_temp_child("downloaded-splits-")?;
        let split_filename = split_file(splits[0].split_metadata.split_id());
        let new_split_filename = split_file(new_split_metadata.split_id());
        let dest_filepath = downloaded_splits_directory.path().join(&new_split_filename);
        test_sandbox
            .storage()
            .copy_to_file(Path::new(&split_filename), &dest_filepath)
            .await?;
        let tantivy_dir = get_tantivy_directory_from_split_bundle(&dest_filepath).unwrap();
        let merge_operation = MergeOperation::new_delete_and_merge_operation(new_split_metadata);
        let merge_task = MergeTask::from_merge_operation_for_test(merge_operation);
        let merge_scratch = MergeScratch {
            merge_task,
            tantivy_dirs: vec![tantivy_dir],
            merge_scratch_directory,
            downloaded_splits_directory,
        };
        let pipeline_id = MergePipelineId {
            node_id: test_sandbox.node_id(),
            index_uid: test_sandbox.index_uid(),
            source_id: test_sandbox.source_id(),
        };
        let universe = Universe::with_accelerated_time();
        let (merge_packager_mailbox, merge_packager_inbox) = universe.create_test_mailbox();
        let delete_task_executor = MergeExecutor::new(
            pipeline_id,
            metastore,
            test_sandbox.doc_mapper(),
            IoControls::default(),
            merge_packager_mailbox,
        );
        let (delete_task_executor_mailbox, delete_task_executor_handle) =
            universe.spawn_builder().spawn(delete_task_executor);
        delete_task_executor_mailbox
            .send_message(merge_scratch)
            .await?;
        delete_task_executor_handle
            .process_pending_and_observe()
            .await;

        let packager_msgs: Vec<IndexedSplitBatch> = merge_packager_inbox.drain_for_test_typed();
        if !result_docs.is_empty() {
            assert_eq!(packager_msgs.len(), 1);
            let split = &packager_msgs[0].splits[0];
            assert_eq!(split.split_attrs.num_docs, result_docs.len() as u64);
            assert_eq!(split.split_attrs.delete_opstamp, 1);
            // Delete operations do not update the num_merge_ops value.
            assert_eq!(split.split_attrs.num_merge_ops, 1);
            assert_eq!(
                split.split_attrs.uncompressed_docs_size_in_bytes,
                expected_uncompressed_docs_size_in_bytes,
            );
            let reader = split
                .index
                .reader_builder()
                .reload_policy(ReloadPolicy::Manual)
                .try_into()?;
            let searcher = reader.searcher();
            assert_eq!(searcher.segment_readers().len(), 1);

            let documents_left = searcher
                .search(
                    &tantivy::query::AllQuery,
                    &tantivy::collector::TopDocs::with_limit(result_docs.len() + 1),
                )?
                .into_iter()
                .map(|(_, doc_address)| {
                    let doc: TantivyDocument = searcher.doc(doc_address).unwrap();
                    let doc_json = doc.to_json(searcher.schema());
                    serde_json::from_str(&doc_json).unwrap()
                })
                .collect::<Vec<JsonValue>>();

            assert_eq!(documents_left.len(), result_docs.len());
            for doc in &documents_left {
                assert!(result_docs.contains(doc));
            }
            for doc in &result_docs {
                assert!(documents_left.contains(doc));
            }
        } else {
            assert!(packager_msgs.is_empty());
            let mut metastore = test_sandbox.metastore();
            let index_uid = test_sandbox.index_uid();
            let splits = metastore
                .list_splits(ListSplitsRequest::try_from_index_uid(index_uid).unwrap())
                .await
                .unwrap()
                .collect_splits()
                .await
                .unwrap();
            assert!(splits.iter().all(
                |split| split.split_state == quickwit_metastore::SplitState::MarkedForDeletion
            ));
        }
        test_sandbox.assert_quit().await;
        universe.assert_quit().await;
        Ok(())
    }

    #[tokio::test]
    async fn test_delete_and_merge_executor() -> anyhow::Result<()> {
        aux_test_delete_and_merge_executor(
            "test-delete-and-merge-index",
            vec![
                serde_json::json!({"body": "info", "ts": 1624928208 }),
                serde_json::json!({"body": "delete", "ts": 1634928208 }),
            ],
            "body:delete",
            vec![serde_json::json!({"body": ["info"], "ts": ["2021-06-29T00:56:48Z"] })],
        )
        .await
    }

    #[tokio::test]
    async fn test_delete_termset_and_merge_executor() -> anyhow::Result<()> {
        aux_test_delete_and_merge_executor(
            "test-delete-termset-and-merge-executor",
            vec![
                serde_json::json!({"body": "info", "ts": 1624928208 }),
                serde_json::json!({"body": "info", "ts": 1624928209 }),
                serde_json::json!({"body": "delete", "ts": 1634928208 }),
                serde_json::json!({"body": "delete", "ts": 1634928209 }),
            ],
            "body: IN [delete]",
            vec![
                serde_json::json!({"body": ["info"], "ts": ["2021-06-29T00:56:48Z"] }),
                serde_json::json!({"body": ["info"], "ts": ["2021-06-29T00:56:49Z"] }),
            ],
        )
        .await
    }

    #[tokio::test]
    async fn test_delete_all() -> anyhow::Result<()> {
        aux_test_delete_and_merge_executor(
            "test-delete-all",
            vec![
                serde_json::json!({"body": "delete", "ts": 1634928208 }),
                serde_json::json!({"body": "delete", "ts": 1634928209 }),
            ],
            "body:delete",
            Vec::new(),
        )
        .await
    }
}<|MERGE_RESOLUTION|>--- conflicted
+++ resolved
@@ -250,7 +250,6 @@
         .map(|split| split.delete_opstamp)
         .min()
         .unwrap_or(0);
-<<<<<<< HEAD
     let doc_mapper_version = splits
         .first()
         .ok_or_else(|| anyhow::anyhow!("attempted to merge zero splits"))?
@@ -262,12 +261,9 @@
         anyhow::bail!("attempted to merge splits with different doc mapper version");
     }
     Ok(SplitAttrs {
-=======
-    SplitAttrs {
         node_id: pipeline_id.node_id.clone(),
         index_uid: pipeline_id.index_uid.clone(),
         source_id: pipeline_id.source_id.clone(),
->>>>>>> 01571db8
         split_id: merge_split_id,
         partition_id,
         replaced_split_ids,
@@ -339,11 +335,7 @@
         )?;
         ctx.record_progress();
 
-<<<<<<< HEAD
-        let split_attrs = merge_split_attrs(merge_split_id, &self.pipeline_id, &splits)?;
-=======
-        let split_attrs = merge_split_attrs(self.pipeline_id.clone(), merge_split_id, &splits);
->>>>>>> 01571db8
+        let split_attrs = merge_split_attrs(self.pipeline_id.clone(), merge_split_id, &splits)?;
         Ok(IndexedSplit {
             split_attrs,
             index: merged_index,
